package vault

import (
	"context"
	"crypto/rand"
	"crypto/rsa"
	"encoding/json"
	"errors"
	"fmt"
	"time"

	"github.com/hashicorp/vault/helper/identity"

	"gopkg.in/square/go-jose.v2"

	uuid "github.com/hashicorp/go-uuid"
	"github.com/hashicorp/vault/sdk/framework"
	"github.com/hashicorp/vault/sdk/logical"
)

// todo fix this
var publicKeys []*ExpireableKey = make([]*ExpireableKey, 0, 0)

const (
	namedKeyConfigPath   = "oidc-config/named-key/"
	publicKeysConfigPath = "oidc-config/public-keys/"
)

type ExpireableKey struct {
	Key        jose.JSONWebKey `json:"key"`
	Expireable bool            `json:"expireable"`
	ExpireAt   time.Time       `json:"expire_at"`
}
type NamedKey struct {
	Name             string          `json:"name"`
	SigningAlgorithm string          `json:"signing_algorithm"`
	VerificationTTL  int             `json:"verification_ttl"`
	RotationPeriod   int             `json:"rotation_period"`
	KeyRing          []string        `json:"key_ring"`
	SigningKey       jose.JSONWebKey `json:"signing_key"`
}

// oidcPaths returns the API endpoints supported to operate on OIDC tokens:
// oidc/key/:key - Create a new key named key
func oidcPaths(i *IdentityStore) []*framework.Path {
	return []*framework.Path{
		{
			Pattern: "oidc/key/" + framework.GenericNameRegex("name"),
			Fields: map[string]*framework.FieldSchema{
				"name": &framework.FieldSchema{
					Type:        framework.TypeString,
					Description: "Name of the key",
				},

				"rotation_period": &framework.FieldSchema{
					Type:        framework.TypeDurationSecond,
					Description: "How often to generate a new keypair. Defaults to 6h",
				},

				"verification_ttl": &framework.FieldSchema{
					Type:        framework.TypeDurationSecond,
					Description: "Controls how long the public portion of a key will be available for verification after being rotated. Defaults to the current rotation_period, which will provide for a current key and previous key.",
				},

				"algorithm": &framework.FieldSchema{
					Type:        framework.TypeString,
					Description: "Signing algorithm to use. This will default to RS256, and is currently the only allowed value.",
				},
			},
			Callbacks: map[logical.Operation]framework.OperationFunc{
				logical.UpdateOperation: i.handleOIDCCreateKey,
				logical.ReadOperation:   i.handleOIDCReadKey,
				logical.DeleteOperation: i.handleOIDCDeleteKey,
			},
			HelpSynopsis:    "oidc/key/:key help synopsis here",
			HelpDescription: "oidc/key/:key help description here",
		},
		{
			Pattern: "oidc/key/" + framework.GenericNameRegex("name") + "/rotate/?$",
			Fields: map[string]*framework.FieldSchema{
				"name": &framework.FieldSchema{
					Type:        framework.TypeString,
					Description: "Name of the key",
				},
				"verification_ttl": &framework.FieldSchema{
					Type:        framework.TypeDurationSecond,
					Description: "Controls how long the public portion of a key will be available for verification after being rotated. Setting verification_ttl here will override the verification_ttl set on the key.",
				},
			},
			Callbacks: map[logical.Operation]framework.OperationFunc{
				logical.UpdateOperation: i.handleOIDCRotateKey,
			},
			HelpSynopsis:    "oidc/key/:key/rotate help synopsis here",
			HelpDescription: "oidc/key/:key/rotate help description here",
		},
		{
			Pattern: "oidc/key/?$",
			Callbacks: map[logical.Operation]framework.OperationFunc{
				logical.ListOperation: i.handleOIDCListKeys,
			},
			HelpSynopsis:    "list oidc/key/ help synopsis here",
			HelpDescription: "list oidc/key/ help description here",
		},
		{
			Pattern: "oidc/.well-known/certs/?$",
			Callbacks: map[logical.Operation]framework.OperationFunc{
				logical.ReadOperation: i.handleOIDCReadCerts,
			},
			HelpSynopsis:    "read oidc/.well-known/certs/ help synopsis here",
			HelpDescription: "read oidc/.well-known/certs/ help description here",
		},
		{
			Pattern: "oidc/token/" + framework.GenericNameRegex("name"),
			Fields: map[string]*framework.FieldSchema{
				"name": {
					Type:        framework.TypeString,
					Description: "Name of the role",
				},
			},
			Callbacks: map[logical.Operation]framework.OperationFunc{
				logical.ReadOperation: i.handleOIDCGenerateSignToken,
			},
		},
	}
}

// handleOIDCCreateKey is used to create a new named key or update an existing one
func (i *IdentityStore) handleOIDCCreateKey(ctx context.Context, req *logical.Request, d *framework.FieldData) (*logical.Response, error) {

	var namedKey *NamedKey
	var update bool = false

	// parse parameters
	name := d.Get("name").(string)
	rotationPeriodInput, rotationPeriodInputOK := d.GetOk("rotation_period")
	verificationTTLInput, verificationTTLInputOK := d.GetOk("verification_ttl")
	algorithm := d.Get("algorithm").(string)

	// determine if we are creating a new key or updating an existing key
	entry, err := req.Storage.Get(ctx, namedKeyConfigPath+name)
	if err != nil {
		return nil, err
	}
	if entry != nil {
		if err := entry.DecodeJSON(&namedKey); err != nil {
			return nil, err
		}
		update = true
	}

	var rotationPeriod int
	var verificationTTL int

	// set defaults if creating a new key
	if !update {
		if rotationPeriodInputOK {
			rotationPeriod = rotationPeriodInput.(int)
		} else {
			rotationPeriod = 6 * 60 * 60 // 6h in seconds
		}

		if verificationTTLInputOK {
			verificationTTL = verificationTTLInput.(int)
		} else {
			verificationTTL = rotationPeriod
		}

		if algorithm == "" {
			algorithm = "RS256"
		}
	}

	// set values on the namedkey if they were provided and this is an update
	if update {
		if rotationPeriodInputOK {
			namedKey.RotationPeriod = rotationPeriodInput.(int)
		}

		if verificationTTLInputOK {
			namedKey.VerificationTTL = verificationTTLInput.(int)
		}

		if algorithm != "" {
			if algorithm != "RS256" {
				return logical.ErrorResponse("unknown signing algorithm %q", algorithm), logical.ErrInvalidRequest
			}
			namedKey.SigningAlgorithm = algorithm
		}
	}

	// generate keys if creating a new key
	if !update {
		signingKey, publicKey, err := generateKeys(algorithm)
		if err != nil {
			return nil, err
		}

		// add public part of signing key to the key ring
		keyRing := make([]string, 1, 1)
		keyRing[0] = publicKey.Key.KeyID

		// create the named key
		namedKey = &NamedKey{
			Name:             name,
			SigningAlgorithm: algorithm,
			RotationPeriod:   rotationPeriod,
			VerificationTTL:  verificationTTL,
			KeyRing:          keyRing,
			SigningKey:       signingKey,
		}

		// add the public key to the struct containing all public keys and store it
		publicKeys = append(publicKeys, &publicKey)
		entry, err = logical.StorageEntryJSON(publicKeysConfigPath, publicKeys)
		if err != nil {
			return nil, err
		}
		if err := req.Storage.Put(ctx, entry); err != nil {
			return nil, err
		}
	}

	// store named key (which was either just created or updated)
	entry, err = logical.StorageEntryJSON(namedKeyConfigPath+name, namedKey)
	if err != nil {
		return nil, err
	}
	if err := req.Storage.Put(ctx, entry); err != nil {
		return nil, err
	}

	return &logical.Response{
		Data: map[string]interface{}{
			"rotation_period":  namedKey.RotationPeriod,
			"verification_ttl": namedKey.VerificationTTL,
			"algorithm":        namedKey.SigningAlgorithm,
		},
	}, nil
}

// handleOIDCReadKey is used to read an existing key
func (i *IdentityStore) handleOIDCReadKey(ctx context.Context, req *logical.Request, d *framework.FieldData) (*logical.Response, error) {
	name := d.Get("name").(string)

	entry, err := req.Storage.Get(ctx, namedKeyConfigPath+name)
	if err != nil {
		return nil, err
	}
	if entry != nil {
		var storedNamedKey NamedKey
		if err := entry.DecodeJSON(&storedNamedKey); err != nil {
			return nil, err
		}
		return &logical.Response{
			Data: map[string]interface{}{
				"rotation_period":  storedNamedKey.RotationPeriod,
				"verification_ttl": storedNamedKey.VerificationTTL,
				"algorithm":        storedNamedKey.SigningAlgorithm,
			},
		}, nil
	}
	return logical.ErrorResponse("no named key found at %q", name), logical.ErrInvalidRequest
}

// handleOIDCDeleteKey is used to delete a key
func (i *IdentityStore) handleOIDCDeleteKey(ctx context.Context, req *logical.Request, d *framework.FieldData) (*logical.Response, error) {
	name := d.Get("name").(string)

	err := req.Storage.Delete(ctx, namedKeyConfigPath+name)
	if err != nil {
		return nil, err
	}
	//todo this is supposed to return  204-no content
	return nil, nil
}

// handleOIDCListKey is used to list named keys
func (i *IdentityStore) handleOIDCListKeys(ctx context.Context, req *logical.Request, d *framework.FieldData) (*logical.Response, error) {
	keys, err := req.Storage.List(ctx, namedKeyConfigPath)
	if err != nil {
		return nil, err
	}
	return logical.ListResponse(keys), nil
}

// handleOIDCRotateKey is used to manually trigger a rotation on the named key
func (i *IdentityStore) handleOIDCRotateKey(ctx context.Context, req *logical.Request, d *framework.FieldData) (*logical.Response, error) {
	name := d.Get("name").(string)
	verificationTTLOverrideInput, verificationTTLOverrideInputOK := d.GetOk("verification_ttl")

	// load the named key and perform a rotation
	entry, err := req.Storage.Get(ctx, namedKeyConfigPath+name)
	if err != nil {
		return nil, err
	}
	if entry == nil {
		return logical.ErrorResponse("no named key found at %q", name), logical.ErrInvalidRequest
	}

	var storedNamedKey NamedKey
	if err := entry.DecodeJSON(&storedNamedKey); err != nil {
		return nil, err
	}

	// call rotate with an appropriate overrideTTL where -1 means no override
	var verificationTTLOverride int
	if verificationTTLOverrideInputOK {
		verificationTTLOverride = verificationTTLOverrideInput.(int)
	} else {
		verificationTTLOverride = -1
	}
	verificationTTLUsed, err := storedNamedKey.rotate(verificationTTLOverride)
	if err != nil {
		return nil, err
	}

	// store named key (it was modified when rotate was called on it)
	entry, err = logical.StorageEntryJSON(namedKeyConfigPath+name, storedNamedKey)
	if err != nil {
		return nil, err
	}
	if err := req.Storage.Put(ctx, entry); err != nil {
		return nil, err
	}

	// prepare response
	return &logical.Response{
		Data: map[string]interface{}{
			"rotation_period":  storedNamedKey.RotationPeriod,
			"verification_ttl": verificationTTLUsed,
			"algorithm":        storedNamedKey.SigningAlgorithm,
		},
	}, nil
}

// handleOIDCReadCerts is used to retrieve all certs from all keys so that clients can
// verify the validity of a signed OIDC token
func (i *IdentityStore) handleOIDCReadCerts(ctx context.Context, req *logical.Request, d *framework.FieldData) (*logical.Response, error) {
	publicKeys = expire(publicKeys)

	jwks := jose.JSONWebKeySet{
		Keys: make([]jose.JSONWebKey, len(publicKeys)),
	}

	for i, expireableKey := range publicKeys {
		jwks.Keys[i] = expireableKey.Key
	}

	return &logical.Response{
		Data: map[string]interface{}{
			"keys": jwks,
		},
	}, nil
}

// handleOIDCGenerateSignToken generates and signs an OIDC token
func (i *IdentityStore) handleOIDCGenerateSignToken(ctx context.Context, req *logical.Request, d *framework.FieldData) (*logical.Response, error) {
	rolename := d.Get("name").(string)

	var namedKey NamedKey

	entry, _ := req.Storage.Get(ctx, namedKeyConfigPath+rolename)
	if entry == nil {
		return logical.ErrorResponse("role %s not found", rolename), nil
	}

	err := entry.DecodeJSON(&namedKey)
	if err != nil {
		return nil, err
	}

	// generate an OIDC token from entity data
	accessorEntry, err := i.core.tokenStore.lookupByAccessor(ctx, req.ClientTokenAccessor, false, false)
	if err != nil {
		return nil, err
	}

	te, err := i.core.LookupToken(ctx, accessorEntry.TokenID)
	if te == nil {
		return nil, errors.New("No token entry for this token")
	}
	fmt.Printf("-- -- --\nreq:\n%#v\n", req)
	fmt.Printf("-- -- --\nte:\n%#v\n", te)
	if err != nil {
		return nil, err
	}
	if te.EntityID == "" {
		return nil, errors.New("No EntityID associated with this request's Vault token")
	}

	now := time.Now()
	idToken := idToken{
		Issuer:   "Issuer",
		Subject:  te.EntityID,
		Audience: "client_id_of_relying_party",
		Expiry:   now.Add(2 * time.Minute).Unix(),
		IssuedAt: now.Unix(),
		Claims:   te,
	}

	e, err := i.MemDBEntityByID(te.EntityID, true)
	if err != nil {
		return nil, err
	}

	groups, inheritedGroups, err := i.groupsByEntityID(e.ID)
	if err != nil {
		return nil, err
	}

	groups = append(groups, inheritedGroups...)

	_, populatedTemplate, err := identity.PopulateString(&identity.PopulateStringInput{
		Mode:   identity.JSONTemplating,
		String: `{"nbf":{{time.now}}}`,
		Entity: e,
		Groups: groups,
		// namespace?
	})

	payload, err := buildFinalToken(idToken, populatedTemplate)
	if err != nil {
		return nil, err
	}

	signingKey := jose.SigningKey{Key: namedKey.SigningKey, Algorithm: jose.SignatureAlgorithm("RS256")}
	signer, err := jose.NewSigner(signingKey, &jose.SignerOptions{})
	if err != nil {
		return nil, fmt.Errorf("new signier: %v", err)
	}
	signature, err := signer.Sign(payload)
	if err != nil {
		return nil, fmt.Errorf("signing payload: %v", err)
	}
	signedIdToken, _ := signature.CompactSerialize()

	return &logical.Response{
		Data: map[string]interface{}{
			"token":     signedIdToken,
			"client_id": "the eventual role id",
			"ttl":       60, // change to role TTL
		},
	}, nil
}

func buildFinalToken(idToken idToken, claimsJSON string) ([]byte, error) {
	output := map[string]interface{}{
		"iss": idToken.Issuer,
		"sub": idToken.Subject,
		"aud": idToken.Audience,
		"exp": idToken.Expiry,
		"iat": idToken.IssuedAt,
	}

	var parsed map[string]interface{}
	err := json.Unmarshal([]byte(claimsJSON), &parsed)
	if err != nil {
		return nil, err
	}

	for k, v := range parsed {
		if _, ok := output[k]; ok {
			return nil, fmt.Errorf("top level key %q already exists", k)
		}
		output[k] = v
	}

	payload, err := json.Marshal(output)
	if err != nil {
		return nil, err
	}

	return payload, nil
}

// --- some helper methods ---

// expire returns a lice of ExpireableKey with the expired keys removed
func expire(keys []*ExpireableKey) []*ExpireableKey {
	activeKeys := make([]*ExpireableKey, len(keys))
	now := time.Now()

	// a key is active if it is not yet expireable (because it is the signing key of some named
	// keyring) or if it is expireable but the expireAt time is in the future
	insertIndex := 0
	for i := range keys {
		switch {
		// expire case
		case keys[i].Expireable && now.After(keys[i].ExpireAt):
		default:
			activeKeys[insertIndex] = keys[i]
			insertIndex = insertIndex + 1
		}
	}

	return activeKeys[:insertIndex]
}

// NamedKey.rotate(overrides) performs a key rotation on a NamedKey and returns the
// verification_ttl that was applied. verification_ttl can be overriden with an
// overrideVerificationTTL value >= 0
func (namedKey *NamedKey) rotate(overrideVerificationTTL int) (int, error) {

	var verificationTTL int
	if overrideVerificationTTL >= 0 {
		verificationTTL = overrideVerificationTTL
	} else {
		verificationTTL = namedKey.VerificationTTL
	}

	// determine verificationTTL duration
	verificationTTLDuration := time.Duration(verificationTTL) * time.Second

	// generate new key
	signingKey, publicKey, err := generateKeys(namedKey.SigningAlgorithm)
	if err != nil {
		return -1, err
	}

	// rotation involves overwritting current signing key, updating key ring, and updating global
	// public keys to expire the signing key that was just rotated
	rotateID := namedKey.SigningKey.KeyID
	namedKey.SigningKey = signingKey
	publicKeys = append(publicKeys, &publicKey)
	namedKey.KeyRing = append(namedKey.KeyRing, publicKey.Key.KeyID)

	// give current signing key's public portion an expiry time
	for i := range publicKeys {
		if publicKeys[i].Key.KeyID == rotateID {
			publicKeys[i].Expireable = true
			publicKeys[i].ExpireAt = time.Now().Add(verificationTTLDuration)
			break
		}
	}

	return verificationTTL, nil
}

// generateKeys returns a signingKey and publicKey pair
func generateKeys(algorithm string) (signingKey jose.JSONWebKey, publicKey ExpireableKey, err error) {
	// 2048 is recommended by RSA Laboratories as a MINIMUM post 2015, 3072 bits
	// is also seen in the wild, this could be configurable if need be
	key, err := rsa.GenerateKey(rand.Reader, 2048)
	if err != nil {
		return
	}
	id, err := uuid.GenerateUUID()
	if err != nil {
		return
	}

	signingKey = jose.JSONWebKey{
		Key:       key,
		KeyID:     id,
		Algorithm: algorithm,
		Use:       "sig",
	}

	publicKey = ExpireableKey{
		Key: jose.JSONWebKey{
			Key:       &key.PublicKey,
			KeyID:     id,
			Algorithm: algorithm,
			Use:       "sig",
		},
		Expireable: false,
		ExpireAt:   time.Time{},
	}
	return
}

type idToken struct {
	// ---- OIDC CLAIMS WITH NOTES FROM SPEC ----
	// required fields
	Issuer   string `json:"iss"` // Vault server address?
	Subject  string `json:"sub"`
	Audience string `json:"aud"`
	// Audience _should_ contain the OAuth 2.0 client_id of the Relying Party.
	// Not sure how/if we will leverage this

	Expiry   int64 `json:"exp"`
	IssuedAt int64 `json:"iat"`

	AuthTime int64 `json:"auth_time"`
	// required if max_age is specified in the Authentication request (which we aren't doing) or auth_time is identified by the client as an "Essential Claim"
	// we could return the time that the token was created at

	// optional fields

	// Nonce                               string `json:"nonce,omitempty"`
	// I don't think that Nonce will apply because we will not have any concept of "Authentication request".
	// From spec:
	// String value used to associate a Client session with an ID Token, and to mitigate replay attacks. The value is passed through unmodified from the Authentication Request to the ID Token. If present in the ID Token, Clients MUST verify that the nonce Claim Value is equal to the value of the nonce parameter sent in the Authentication Request. If present in the Authentication Request, Authorization Servers MUST include a nonce Claim in the ID Token with the Claim Value being the nonce value sent in the Authentication Request. Authorization Servers SHOULD perform no other processing on nonce values used. The nonce value is a case sensitive string.
	// where Authentication Request means:
	// OAuth 2.0 Authorization Request using extension parameters and scopes defined by OpenID Connect to request that the End-User be authenticated by the Authorization Server, which is an OpenID Connect Provider, to the Client, which is an OpenID Connect Relying Party.

	AuthenticationContextClassReference string `json:"acr,omitempty"`
	// Optional, very up to the implementation to decide on details.
	// from the spec:
	// Parties using this claim will need to agree upon the meanings of the values used, which may be context-specific.

	// maybe userpass auth is a lower level than approle or userpass ent with mfa enabled...
	// here is one spec...
	/*
		+--------------------------+---------+---------+---------+---------+
		| Token Type               | Level 1 | Level 2 | Level 3 | Level 4 |
		+--------------------------+---------+---------+---------+---------+
		| Hard crypto token        | X       | X       | X       | X       |
		|                          |         |         |         |         |
		| One-time password device | X       | X       | X       |         |
		|                          |         |         |         |         |
		| Soft crypto token        | X       | X       | X       |         |
		|                          |         |         |         |         |
		| Passwords & PINs         | X       | X       |         |         |
		+--------------------------+---------+---------+---------+---------+

		 +------------------------+---------+---------+---------+---------+
		 | Protect Against        | Level 1 | Level 2 | Level 3 | Level 4 |
		 +------------------------+---------+---------+---------+---------+
		 | On-line guessing       | X       | X       | X       | X       |
		 |                        |         |         |         |         |
		 | Replay                 | X       | X       | X       | X       |
		 |                        |         |         |         |         |
		 | Eavesdropper           |         | X       | X       | X       |
		 |                        |         |         |         |         |
		 | Verifier impersonation |         |         | X       | X       |
		 |                        |         |         |         |         |
		 | Man-in-the-middle      |         |         | X       | X       |
		 |                        |         |         |         |         |
		 | Session hijacking      |         |         |         | X       |
		 +------------------------+---------+---------+---------+---------+
	*/
	AuthenticationMethodsReference string `json:"amr,omitempty"`
	// I think this is only useful if downstream services will be making decisions based on what auth method was used to acquire a Vault token
	// which is something that we are trying to abstract away in using entityID as our sub. Think we can remove this.

	AuthorizingParty string `json:"azp,omitempty"`
	// I don't think we should use this for same, reasoning builds on not leveraging "aud" - checkout: thhttps://bitbucket.org/openid/connect/issues/973/

	// AccessTokenHash string `json:"at_hash,omitempty"`
	// I don't think that at_hash will apply because we are not creating any kind of access token (maybe the Vault Token is like an access token but how it was acquired is different from a typical oauth access token)
	// From the spec:
	// The contents of the ID Token are as described in Section 2. When using the Authorization Code Flow, these additional requirements for the following ID Token Claims apply:
	// at_hash
	// OPTIONAL. Access Token hash value. Its value is the base64url encoding of the left-most half of the hash of the octets of the ASCII representation of the access_token value, where the hash algorithm used is the hash algorithm used in the alg Header Parameter of the ID Token's JOSE Header. For instance, if the alg is RS256, hash the access_token value with SHA-256, then take the left-most 128 bits and base64url encode them. The at_hash value is a case sensitive string.

	// Email         string `json:"email,omitempty"`
	// EmailVerified *bool  `json:"email_verified,omitempty"`
	// Groups []string `json:"groups,omitempty"`
	// Name   string      `json:"name,omitempty"`
	Claims interface{} `json:"claims",omitempty`
	//FederatedIDClaims *federatedIDClaims `json:"federated_claims,omitempty"`
}

/*
// oidcPaths returns the API endpoints supported to operate on OIDC tokens:
// oidc/token - To register generate a new odic token
// oidc/key/:key - Create a new keyring

<<<<<<< HEAD
			HelpSynopsis:    "HelpSynopsis here",
			HelpDescription: "HelpDecription here",
		},
		oidcPathConfig(i),
	}
}

// handleOIDCGenerate is used to generate an OIDC token
=======
//handleOIDCGenerate is used to generate an OIDC token
>>>>>>> 5f86f950
func (i *IdentityStore) handleOIDCGenerateIDToken() framework.OperationFunc {
	return func(ctx context.Context, req *logical.Request, d *framework.FieldData) (*logical.Response, error) {
		// Get entity linked to the requesting token
		// te could be nil if it is a root token
		// te could not have an entity if it was created from the token backend

		accessorEntry, err := i.core.tokenStore.lookupByAccessor(ctx, req.ClientTokenAccessor, false, false)
		if err != nil {
			return nil, err
		}

		te, err := i.core.LookupToken(ctx, accessorEntry.TokenID)
		if te == nil {
			return nil, errors.New("No token entry for this token")
		}
		fmt.Printf("-- -- --\nreq:\n%#v\n", req)
		fmt.Printf("-- -- --\nte:\n%#v\n", te)
		if err != nil {
			return nil, err
		}
		if te.EntityID == "" {
			return nil, errors.New("No EntityID associated with this request's Vault token")
		}

		now := time.Now()
		idToken := idToken{
			Issuer:   "Issuer",
			Subject:  te.EntityID,
			Audience: []string{"client_id_of_relying_party"},
			Expiry:   now.Add(2 * time.Minute).Unix(),
			IssuedAt: now.Unix(),
			Claims:   te,
		}

		// signing
		keyRing, _ := i.createKeyRing("foo")
		privWebKey, pubWebKey := keyRing.GenerateWebKeys()
		signedIdToken, _ := keyRing.SignIdToken(privWebKey, idToken)

		jwks := jose.JSONWebKeySet{
			Keys: make([]jose.JSONWebKey, 1),
		}
		jwks.Keys[0] = *pubWebKey

		return &logical.Response{
			Data: map[string]interface{}{
				"token": signedIdToken,
				"pub":   jwks,
			},
		}, nil
	}
}

func signPayload(key *jose.JSONWebKey, alg jose.SignatureAlgorithm, payload []byte) (jws string, err error) {
	signingKey := jose.SigningKey{Key: key, Algorithm: alg}

	signer, err := jose.NewSigner(signingKey, &jose.SignerOptions{})
	if err != nil {
		return "", fmt.Errorf("new signier: %v", err)
	}
	signature, err := signer.Sign(payload)
	if err != nil {
		return "", fmt.Errorf("signing payload: %v", err)
	}
	return signature.CompactSerialize()
}


// --- --- KEY SIGNING FUNCTIONALITY --- ---

// type keyRing struct {
// 	mostRecentKeyAt int // locates the most recent key within keys, -1 means that there is no key in the key ring
// 	name            string
// 	numberOfKeys    int
// 	keyTTL          time.Duration
// 	keys            []keyRingKey
// }

type keyRingKey struct {
	createdAt time.Time
	key       *rsa.PrivateKey
	id        string
}

// TODO
// - USE A REAL CONFIG
// - STORE AND CACHE (look at upsertEntity)
// - LOCKS AROUND ROTATING

// populates an empty keyring from defaults or config
func (i *IdentityStore) emptyKeyRing() *keyRing {
	// retrieve config values if they exist
	numberOfKeys := 4
	keyTTL := 6 * time.Hour
	return &keyRing{
		mostRecentKeyAt: -1,
		numberOfKeys:    numberOfKeys,
		keyTTL:          keyTTL,
		keys:            make([]keyRingKey, numberOfKeys, numberOfKeys),
	}
}

// Create a keyRing
func (i *IdentityStore) createKeyRing(name string) (*keyRing, error) {
	// err if name already exist
	// retrieve configurations - hardcoded for now
	kr := i.emptyKeyRing()
	kr.name = name
	kr.Rotate()
	// store keyring
	return kr, nil
}

// RotateIfRequired performs a rotate if the current key is outdated
func (kr *keyRing) RotateIfRequired() error {
	expireAt := kr.keys[kr.mostRecentKeyAt].createdAt.Add(kr.keyTTL)
	now := time.Now().UTC().Round(time.Millisecond)
	if now.After(expireAt) {
		err := kr.Rotate()
		if err != nil {
			return err
		}
	}
	return nil
}

// Rotate adds a new key to a keyRing which may override existing entries
func (kr *keyRing) Rotate() error {
	key, err := rsa.GenerateKey(rand.Reader, 2048)
	if err != nil {
		return err
	}
	id, err := uuid.GenerateUUID()
	if err != nil {
		return err
	}

	var insertInKeyRingAt int
	switch {
	case kr.mostRecentKeyAt < 0:
		insertInKeyRingAt = 0
	case kr.mostRecentKeyAt >= 0:
		insertInKeyRingAt = (kr.mostRecentKeyAt + 1) % len(kr.keys)
	}

	kr.keys[insertInKeyRingAt].key = key
	kr.keys[insertInKeyRingAt].createdAt = time.Now().UTC().Round(time.Millisecond)
	kr.keys[insertInKeyRingAt].id = id
	kr.mostRecentKeyAt = insertInKeyRingAt
	return nil
}

//Sign a payload with a keyRing
func (kr *keyRing) SignIdToken(webKey *jose.JSONWebKey, token idToken) (string, error) {
	err := kr.RotateIfRequired()
	if err != nil {
		return "", err
	}

	payload, err := json.Marshal(token)
	if err != nil {
		return "", err
	}

	signingKey := jose.SigningKey{Key: webKey, Algorithm: jose.SignatureAlgorithm(webKey.Algorithm)}
	signer, err := jose.NewSigner(signingKey, &jose.SignerOptions{})
	if err != nil {
		return "", fmt.Errorf("new signier: %v", err)
	}
	signature, err := signer.Sign(payload)
	if err != nil {
		return "", fmt.Errorf("signing payload: %v", err)
	}
	return signature.CompactSerialize()
}

func (kr *keyRing) GenerateWebKeys() (priv *jose.JSONWebKey, pub *jose.JSONWebKey) {
	kr.RotateIfRequired()
	keyRingKey := kr.keys[kr.mostRecentKeyAt]

	priv = &jose.JSONWebKey{
		Key:       keyRingKey.key,
		KeyID:     keyRingKey.id,
		Algorithm: string(jose.RS256),
		Use:       "sig",
	}
	pub = &jose.JSONWebKey{
		Key:       keyRingKey.key.Public(),
		KeyID:     keyRingKey.id,
		Algorithm: string(jose.RS256),
		Use:       "sig",
	}
	return
}
*/<|MERGE_RESOLUTION|>--- conflicted
+++ resolved
@@ -656,19 +656,9 @@
 // oidcPaths returns the API endpoints supported to operate on OIDC tokens:
 // oidc/token - To register generate a new odic token
 // oidc/key/:key - Create a new keyring
-
-<<<<<<< HEAD
-			HelpSynopsis:    "HelpSynopsis here",
-			HelpDescription: "HelpDecription here",
-		},
 		oidcPathConfig(i),
-	}
-}
-
-// handleOIDCGenerate is used to generate an OIDC token
-=======
+
 //handleOIDCGenerate is used to generate an OIDC token
->>>>>>> 5f86f950
 func (i *IdentityStore) handleOIDCGenerateIDToken() framework.OperationFunc {
 	return func(ctx context.Context, req *logical.Request, d *framework.FieldData) (*logical.Response, error) {
 		// Get entity linked to the requesting token
