--- conflicted
+++ resolved
@@ -385,17 +385,11 @@
 		// Wildcard cases
 
 		// "+/wildcard/glob2*"
-<<<<<<< HEAD
-		{"auth/foo/bar/wildcard/glob2", true},
-		{"auth/foo/bar/wildcard/glob2/", true},
-		{"auth/foo/bar/wildcard/glob2/baz", true},
-=======
 		{"auth/foo/bar/wildcard/glo", false},
 		{"auth/foo/bar/wildcard/glob2", true},
 		{"auth/foo/bar/wildcard/glob2/", true},
 		{"auth/foo/bar/wildcard/glob2/baz", true},
 
->>>>>>> d8070f0c
 		// "end1/+"
 		{"auth/foo/end1", false},
 		{"auth/foo/end1/", true},
@@ -574,17 +568,10 @@
 	}
 
 	// outputs
-<<<<<<< HEAD
-	wildcardPathsEntry := map[string]bool{
-		"end/+":         true,
-		"+/begin/*":     true,
-		"middle/+/bar*": true,
-=======
 	wildcardPathsEntry := [][]string{
 		{"end/+"},
 		{"+/begin/*"},
 		{"middle/+/bar*"},
->>>>>>> d8070f0c
 	}
 	expected := &loginPathsEntry{
 		paths:         pathsToRadix(paths),
@@ -618,8 +605,6 @@
 			[]string{"*/foo/"},
 			"path \"*/foo/\": invalid use of wildcards ('*' is only allowed at the end of a path)",
 		},
-<<<<<<< HEAD
-=======
 		{
 			[]string{"/foo+"},
 			"path \"/foo+\": invalid use of wildcards ('+' is not allowed next to a non-slash)",
@@ -628,7 +613,6 @@
 			[]string{"/+foo"},
 			"path \"/+foo\": invalid use of wildcards ('+' is not allowed next to a non-slash)",
 		},
->>>>>>> d8070f0c
 	}
 
 	for _, tc := range tcases {
