--- conflicted
+++ resolved
@@ -599,29 +599,6 @@
 	}
 
 	return &TokenEntry{
-<<<<<<< HEAD
-		ID:                      t.ID,
-		Accessor:                t.Accessor,
-		Parent:                  t.Parent,
-		Policies:                t.Policies,
-		InlinePolicy:            t.InlinePolicy,
-		Path:                    t.Path,
-		Meta:                    t.Meta,
-		InternalMeta:            t.InternalMeta,
-		DisplayName:             t.DisplayName,
-		NumUses:                 int64(t.NumUses),
-		CreationTime:            t.CreationTime,
-		TTL:                     int64(t.TTL),
-		ExplicitMaxTTL:          int64(t.ExplicitMaxTTL),
-		Role:                    t.Role,
-		Period:                  int64(t.Period),
-		EntityID:                t.EntityID,
-		SkipIdentityInheritance: t.SkipIdentityInheritance,
-		BoundCIDRs:              boundCIDRs,
-		NamespaceID:             t.NamespaceID,
-		CubbyholeID:             t.CubbyholeID,
-		Type:                    uint32(t.Type),
-=======
 		ID:                 t.ID,
 		Accessor:           t.Accessor,
 		Parent:             t.Parent,
@@ -643,7 +620,6 @@
 		NamespaceID:        t.NamespaceID,
 		CubbyholeID:        t.CubbyholeID,
 		Type:               uint32(t.Type),
->>>>>>> e0ff7fab
 	}
 }
 
@@ -663,29 +639,6 @@
 	}
 
 	return &logical.TokenEntry{
-<<<<<<< HEAD
-		ID:                      t.ID,
-		Accessor:                t.Accessor,
-		Parent:                  t.Parent,
-		Policies:                t.Policies,
-		InlinePolicy:            t.InlinePolicy,
-		Path:                    t.Path,
-		Meta:                    t.Meta,
-		InternalMeta:            t.InternalMeta,
-		DisplayName:             t.DisplayName,
-		NumUses:                 int(t.NumUses),
-		CreationTime:            t.CreationTime,
-		TTL:                     time.Duration(t.TTL),
-		ExplicitMaxTTL:          time.Duration(t.ExplicitMaxTTL),
-		Role:                    t.Role,
-		Period:                  time.Duration(t.Period),
-		EntityID:                t.EntityID,
-		SkipIdentityInheritance: t.SkipIdentityInheritance,
-		BoundCIDRs:              boundCIDRs,
-		NamespaceID:             t.NamespaceID,
-		CubbyholeID:             t.CubbyholeID,
-		Type:                    logical.TokenType(t.Type),
-=======
 		ID:                 t.ID,
 		Accessor:           t.Accessor,
 		Parent:             t.Parent,
@@ -707,7 +660,6 @@
 		NamespaceID:        t.NamespaceID,
 		CubbyholeID:        t.CubbyholeID,
 		Type:               logical.TokenType(t.Type),
->>>>>>> e0ff7fab
 	}, nil
 }
 
