--- conflicted
+++ resolved
@@ -237,11 +237,7 @@
 	uint32 type = 18;
 	map<string, string> internal_meta = 19;
 	string inline_policy = 20;
-<<<<<<< HEAD
-	bool skip_identity_inheritance = 21;
-=======
 	bool no_identity_policies = 21;
->>>>>>> e0ff7fab
 }
 
 message LeaseOptions {
