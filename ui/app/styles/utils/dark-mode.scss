$darkShades: (
  'black-bis': $white-bis,
  'black-ter': $white-ter,
  'grey-darker': $grey-lighter,
  'grey-dark': $grey-light,
  'grey': $grey,
  'grey-light': $grey-dark,
  'grey-lighter': $grey-darker,
  'white-ter': $black-ter,
  'white-bis': $black-bis,
) !default;

@media (prefers-color-scheme: dark) {
  body {
    background-color: $grey-darkest;
    color: #efefef;
  }
<<<<<<< HEAD

  .input,
  .input:active,
  .input:focus {
    background-color: black;
  }

  .input:active,
  .input:focus,
  .input:hover {
    border-color: $yellow-300;
    box-shadow: 0 0 0 0.125em rgba(251, 217, 94, 0.25);
  }

  .title {
    color: white;
  }

  .title > a {
    color: inherit;
  }

  .link,
  a,
  .breadcrumb a,
  .li.is-active a {
    color: yellow;
  }

  .ui-wizard {
    background-color: lighten($grey-darkest, 10);
  }
  // a {
  //   color: $ui-gray-300;
=======
>>>>>>> 1b835d0a

  @each $name, $pair in $colors {
    $color: nth($pair, 2);
    .has-text-#{$name} {
      color: $color !important;
    }

    a.has-text-#{$name} {
      &:hover,
      &:focus {
        color: darken($color, 10%) !important;
      }
    }
  }

  @each $name, $shade in $darkShades {
    .has-text-#{$name} {
      color: $shade !important;
    }
  }
}<|MERGE_RESOLUTION|>--- conflicted
+++ resolved
@@ -15,7 +15,6 @@
     background-color: $grey-darkest;
     color: #efefef;
   }
-<<<<<<< HEAD
 
   .input,
   .input:active,
@@ -48,10 +47,6 @@
   .ui-wizard {
     background-color: lighten($grey-darkest, 10);
   }
-  // a {
-  //   color: $ui-gray-300;
-=======
->>>>>>> 1b835d0a
 
   @each $name, $pair in $colors {
     $color: nth($pair, 2);
