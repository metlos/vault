/*
  This service is used to pull an OpenAPI document describing the
  shape of data at a specific path to hydrate a model with attrs it
  has less (or no) information about.
*/
import Service from '@ember/service';
import DS from 'ember-data';
import { encodePath } from 'vault/utils/path-encoding-helpers';
import { getOwner } from '@ember/application';
import { capitalize } from '@ember/string';
import { assign } from '@ember/polyfills';
import { expandOpenApiProps, combineAttributes } from 'vault/utils/openapi-to-attrs';
import { supportedAuthBackends } from 'vault/helpers/supported-auth-backends';
import fieldToAttrs from 'vault/utils/field-to-attrs';
import { resolve } from 'rsvp';
import { debug } from '@ember/debug';

import generatedItemAdapter from 'vault/adapters/generated-item-list';
export function sanitizePath(path) {
  //remove whitespace + remove trailing and leading slashes
  return path.trim().replace(/^\/+|\/+$/g, '');
}

export default Service.extend({
  attrs: null,
  ajax(url, options = {}) {
    let appAdapter = getOwner(this).lookup(`adapter:application`);
    let { data } = options;
    return appAdapter.ajax(url, 'GET', {
      data,
    });
  },

  getNewModel(modelType, backend, apiPath, itemType) {
    let owner = getOwner(this);
    const modelName = `model:${modelType}`;
    const modelFactory = owner.factoryFor(modelName);
    let newModel, helpUrl;
    //if we have a factory, we need to take the existing model into account
    if (modelFactory) {
      debug(`Model factory found for ${modelType}`);
      newModel = modelFactory.class;
      const modelProto = newModel.proto();
      if (newModel.merged || modelProto.useOpenAPI !== true) {
        return resolve();
      }
      helpUrl = modelProto.getHelpUrl(backend);
      return this.registerNewModelWithProps(helpUrl, backend, newModel, modelName);
    } else {
      debug(`Creating new Model for ${modelType}`);
      newModel = DS.Model.extend({});
      //use paths to dynamically create our openapi help url
      //if we have a brand new model
      return this.getPaths(apiPath, backend, itemType).then(paths => {
        const adapterFactory = owner.factoryFor(`adapter:${modelType}`);
        //if we have an adapter already use that, otherwise create one
        if (!adapterFactory) {
          debug(`Creating new adapter for ${modelType}`);
          const adapter = this.getNewAdapter(paths, itemType);
          owner.register(`adapter:${modelType}`, adapter);
        }
        //if we have an item we want the create info for that itemType
        let path;
        if (itemType) {
          const createPath = paths.create.find(path => path.path.includes(itemType));
          path = createPath.path;
          path = path.slice(0, path.indexOf('{') - 1) + '/example';
        } else {
          //we need the mount config
          path = paths.configPath[0].path;
        }
        helpUrl = `/v1/${apiPath}${path}?help=true`;
        return this.registerNewModelWithProps(helpUrl, backend, newModel, modelName);
      });
    }
  },

  reducePaths(paths, currentPath) {
    const pathName = currentPath[0];
    const pathInfo = currentPath[1];

    //config is a get/post endpoint that doesn't take route params
    //and isn't also a list endpoint and has an Action of Configure
    if (
      pathInfo.post &&
      pathInfo.get &&
      (pathInfo['x-vault-displayAttrs'] && pathInfo['x-vault-displayAttrs'].action === 'Configure')
    ) {
      paths.configPath.push({ path: pathName });
      return paths; //config path should only be config path
    }

    //list endpoints all have { name: "list" } in their get parameters
    if (pathInfo.get && pathInfo.get.parameters && pathInfo.get.parameters[0].name === 'list') {
      paths.list.push({ path: pathName });
    }

    if (pathInfo.delete) {
      paths.delete.push({ path: pathName });
    }

    //create endpoints have path an action (e.g. "Create" or "Generate")
    if (pathInfo.post && pathInfo['x-vault-displayAttrs'] && pathInfo['x-vault-displayAttrs'].action) {
      paths.create.push({
        path: pathName,
        action: pathInfo['x-vault-displayAttrs'].action,
      });
    }

    if (pathInfo['x-vault-displayAttrs'] && pathInfo['x-vault-displayAttrs'].navigation) {
      paths.navPaths.push({ path: pathName });
    }

    return paths;
  },

  getPaths(apiPath, backend) {
    debug(`Fetching relevant paths for ${backend} from ${apiPath}`);
    return this.ajax(`/v1/${apiPath}?help=1`, backend).then(help => {
      const pathInfo = help.openapi.paths;
      let paths = Object.entries(pathInfo);

      return paths.reduce(this.reducePaths, {
        apiPath: apiPath,
        configPath: [],
        list: [],
        create: [],
        delete: [],
        navPaths: [],
      });
    });
  },

  //Makes a call to grab the OpenAPI document.
  //Returns relevant information from OpenAPI
  //as determined by the expandOpenApiProps util
  getProps(helpUrl, backend) {
    debug(`Fetching schema properties for ${backend} from ${helpUrl}`);

    return this.ajax(helpUrl, backend).then(help => {
      //paths is an array but it will have a single entry
      // for the scope we're in
      const path = Object.keys(help.openapi.paths)[0];
      const pathInfo = help.openapi.paths[path];
      const params = pathInfo.parameters;
      let paramProp = {};

      //include url params
      if (params) {
        const { name, schema, description } = params[0];
<<<<<<< HEAD
        let label = capitalize(name.split('_').join(' '));
=======
        let label = name.split('_').join(' ');
>>>>>>> 71aca649

        paramProp[name] = {
          'x-vault-displayAttrs': {
            name: label,
            group: 'default',
          },
          type: schema.type,
          description: description,
          isId: true,
        };
      }

      //TODO: handle post endpoints without requestBody
      const props = pathInfo.post.requestBody.content['application/json'].schema.properties;
      //put url params (e.g. {name}, {role})
      //at the front of the props list
      const newProps = assign({}, paramProp, props);
      return expandOpenApiProps(newProps);
    });
  },

  getNewAdapter(paths, itemType) {
    //we need list and create paths to set the correct urls for actions
    const { list, create, apiPath } = paths;
    const createPath = create.find(path => path.path.includes(itemType));
    const listPath = list.find(pathInfo => pathInfo.path.includes(itemType));
    const deletePath = paths.delete.find(path => path.path.includes(itemType));
    return generatedItemAdapter.extend({
      urlForItem(method, id) {
        let { path } = listPath;
        let url = `${this.buildURL()}/${apiPath}${path}/`;
        if (id) {
          url = url + encodePath(id);
        }
        return url;
      },

      urlForFindRecord(id, modelName, snapshot) {
        return this.urlForItem(modelName, id, snapshot);
      },

      urlForUpdateRecord(id) {
        let { path } = createPath;
        path = path.slice(0, path.indexOf('{') - 1);
        return `${this.buildURL()}/${apiPath}${path}/${id}`;
      },

      urlForCreateRecord(modelType, snapshot) {
        const { id } = snapshot;
        let { path } = createPath;
        path = path.slice(0, path.indexOf('{') - 1);
        return `${this.buildURL()}/${apiPath}${path}/${id}`;
      },

      urlForDeleteRecord(id) {
        let { path } = deletePath;
        path = path.slice(0, path.indexOf('{') - 1);
        return `${this.buildURL()}/${apiPath}${path}/${id}`;
      },
    });
  },

  registerNewModelWithProps(helpUrl, backend, newModel, modelName) {
    return this.getProps(helpUrl, backend).then(props => {
      const { attrs, newFields } = combineAttributes(newModel.attributes, props);
      let owner = getOwner(this);
      newModel = newModel.extend(attrs, { newFields });
      //if our newModel doesn't have fieldGroups already
      //we need to create them
      try {
        let fieldGroups = newModel.proto().fieldGroups;
        if (!fieldGroups) {
          debug(`Constructing fieldGroups for ${backend}`);
          fieldGroups = this.getFieldGroups(newModel);
          newModel = newModel.extend({ fieldGroups });
        }
      } catch (err) {
        //eat the error, fieldGroups is computed in the model definition
      }
      newModel.reopenClass({ merged: true });
      owner.unregister(modelName);
      owner.register(modelName, newModel);
    });
  },
  getFieldGroups(newModel) {
    let groups = {
      default: [],
    };
    let fieldGroups = [];
    newModel.attributes.forEach(attr => {
      //if the attr comes in with a fieldGroup from OpenAPI,
      //add it to that group
      if (attr.options.fieldGroup) {
        if (groups[attr.options.fieldGroup]) {
          groups[attr.options.fieldGroup].push(attr.name);
        } else {
          groups[attr.options.fieldGroup] = [attr.name];
        }
      } else {
        //otherwise just add that attr to the default group
        groups.default.push(attr.name);
      }
    });
    for (let group in groups) {
      fieldGroups.push({ [group]: groups[group] });
    }
    return fieldToAttrs(newModel, fieldGroups);
  },
});<|MERGE_RESOLUTION|>--- conflicted
+++ resolved
@@ -148,11 +148,7 @@
       //include url params
       if (params) {
         const { name, schema, description } = params[0];
-<<<<<<< HEAD
-        let label = capitalize(name.split('_').join(' '));
-=======
         let label = name.split('_').join(' ');
->>>>>>> 71aca649
 
         paramProp[name] = {
           'x-vault-displayAttrs': {
